--- conflicted
+++ resolved
@@ -3,22 +3,11 @@
 Interface with Keras's `Sequence`.
 """
 
-<<<<<<< HEAD
-"""Keras data input sequence."""
-
+import numpy as np
 from tensorflow.keras.utils import Sequence
 from vrmslearn.Dataset import Dataset
 from typing import List
 
-=======
-import numpy as np
-from tensorflow.keras.utils import Sequence
-
-PHASE_DICT = {
-    True: "train",
-    False: "test",
-}
->>>>>>> 285b518d
 OUTS = ('ref', 'vrms', 'vint', 'vdepth')
 
 
