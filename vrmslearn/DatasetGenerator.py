"""
<<<<<<< HEAD
Classes and functions that combines a SeismicGenerator and a ModelGenerator
to produce a dataset on multiple GPUs. Used by the Dataset class (Dataset.py).
=======
Produce a dataset on multiple GPUs.

Used by the `vrmslearn.Case.Case` class.
>>>>>>> 285b518d
"""

import os
from multiprocessing import Process, Queue

import numpy as np
import h5py as h5

from vrmslearn.VelocityModelGenerator import BaseModelGenerator
from vrmslearn.SeismicGenerator import SeismicGenerator, Acquisition
<<<<<<< HEAD
from vrmslearn.GraphIO import GraphOutput, GraphInput
from multiprocessing import Process, Queue
from typing import Dict

class DatasetGenerator:
    """
    Class to generate a complete dataset for geophysics learning.
=======
from vrmslearn.LabelGenerator import LabelGenerator


# TODO Change seismic to forward with input a dict, making it agnotistic.
class SampleGenerator:
    """
    Create one example.

    First, generate models. Then, simulate the data.
>>>>>>> 285b518d
    """

    def __init__(self, model: BaseModelGenerator, acquire: Acquisition,
                 outputs: Dict[str, GraphOutput], inputs: Dict[str, GraphInput],
                 gpu: int = 0):
        """
<<<<<<< HEAD
        To generate a Dataset, we need several elements:

        :param model: A BaseModelGenerator that can create the earth properties
        :param acquire: An Acquisition object controlling the data creation
        :param outputs: A dict of GraphOutput that generate the labels of the
                        network from the generated data and earth properties
        :param inputs: A dict of GraphInput that generate the inputs of the
                       netowrk from the generated data.
        :param gpu:    The gpu id to use for generating the data.
=======
        Create a `SeismicGenerator` object from arguments.

        :param pars: Parameters for data and model creation.
        :type pars: ModelParameters
        :param gpu: The GPU id to use for data computations.
>>>>>>> 285b518d
        """
        self.model = model
        self.outputs = outputs
        self.inputs = inputs
        self.acquire = acquire
        self.seismic = SeismicGenerator(acquire, model, gpu=gpu,
                                        workdir="workdir%d" % gpu)

    def new_example(self, seed):
        """
        Generate one example

        :param seed: Seed of the model to generate.
        """
        props, _, _ = self.model.generate_model(seed=seed)
        data = self.seismic.compute_data(props)
        inputs = {key: self.inputs[key].generate(data) for key in self.inputs}
        labels = {}
        weights = {}
        for name in self.outputs:
            label, weight = self.outputs[name].generate(props)
            labels[name] = label
            weights[name] = weight

        return inputs, labels, weights

<<<<<<< HEAD
    def read(self, filename: str):
        """
        Read one example from hdf5 file.

        :param filename: Name of the file.

        :returns:
                inputs: A dict {name: input_data}
                labels: A dict {name: label}
                weights: A dict {name: weight}
        """
=======
    def read(self, filename):
>>>>>>> 285b518d
        file = h5.File(filename, "r")
        inputs = {key: file[key][:] for key in self.inputs}
        labels = {key: file[key][:] for key in self.outputs}
        weights = {key: file[key+"_w"][:] for key in self.outputs}
        file.close()

        return inputs, labels, weights

    def write(self, exampleid, savedir, inputs, labels, weights, filename=None):
        """
<<<<<<< HEAD
        This method writes one example in the hdf5 format

        @params:
        exampleid (int):        The example id number
        savedir (str)   :       A string containing the directory in which to
                                save the example
        inputs (dict)  :       Contains the graph inputs {name: input}
        labels (dict)  :       Contains the graph labels {name: label}
        weights (dict)  :      Contains the label weights {name: weight}
        filename (str):      If provided, save the example in filename.
=======
        Write one example in hdf5 format.
>>>>>>> 285b518d

        :param exampleid: The example id number.
        :param savedir: The directory in which to save the example.
        :param data: An array with the modeled seismic data.
        :param labels: A List of arrays containing the labels.
        :param filename: If provided, save the example as filename.
        """
        if filename is None:
            filename = os.path.join(savedir, "example_%d" % exampleid)
        else:
            filename = os.path.join(savedir, filename)

        file = h5.File(filename, "w")
        for name in inputs:
            file[name] = inputs[name]
        for name in labels:
            file[name] = labels[name]
        for name in weights:
            file[name+"_w"] = weights[name]
        file.close()

    def generate_dataset(self,
                         savepath: str,
                         nexamples: int,
                         seed0: int = None,
                         ngpu: int = 3):
        """
        Create a dataset on multiple GPUs.

<<<<<<< HEAD
        @params:
        savepath (str)   :     Path in which to create the dataset
        nexamples (int):       Number of examples to generate
        seed0 (int):           First seed of the first example in the dataset.
                               Seeds are incremented by 1 at each example.
        ngpu (int):            Number of available gpus for data creation
=======
        :param savepath: Root path of the dataset.
        :param nexamples: Quantity of examples to generate.
        :param seed0: First seed of the first example in the dataset. Seeds are
                      incremented by 1 at each example.
        :param ngpu: Quantity of available GPUs for data creation.
>>>>>>> 285b518d

        """
        if not os.path.isdir(savepath):
            os.makedirs(savepath)

        exampleids = Queue()
        for el in np.arange(seed0, seed0 + nexamples):
            exampleids.put(el)
        generators = []
        for jj in range(ngpu):
            sg = self.__class__(model=self.model,
                                acquire=self.acquire,
                                inputs=self.inputs,
                                outputs=self.outputs,
                                gpu=jj)
            thisgen = DatasetProcess(savepath, sg, exampleids)
            thisgen.start()
            generators.append(thisgen)
        for gen in generators:
            gen.join()


class DatasetProcess(Process):
    """
    Create a new process to generate seismic data.
    """

    def __init__(self,
                 savepath: str,
                 data_generator: DatasetGenerator,
                 seeds: Queue):
        """
        Initialize a `DatasetGenerator` object.

<<<<<<< HEAD
        @params:
        savepath (str)   :     Path in which to create the dataset
        data_generator (DatasetGenerator): A DatasetGenerator object to create
                                            examples
        seeds (Queue):   A Queue containing the seeds of models to create
=======
        :param savepath: Path at which to create the dataset.
        :param sample_generator: A `SampleGenerator` object to create examples.
        :type sample_generator: SampleGenerator
        :param seeds: A Queue containing the seeds of models to generate.
        :type seeds: Queue
>>>>>>> 285b518d
        """
        super().__init__()

        self.savepath = savepath
        self.data_generator = data_generator
        self.seeds = seeds
        if not os.path.isdir(savepath):
            os.mkdir(savepath)

    def run(self):
        """
        Start the processes to generate data.
        """
        while not self.seeds.empty():
            try:
                seed = self.seeds.get(timeout=1)
            except Queue.Full:
                break
            filename = "example_%d" % seed
            if not os.path.isfile(os.path.join(self.savepath, filename)):
                data, labels, weights = self.data_generator.new_example(seed)
                self.data_generator.write(seed, self.savepath, data, labels,
                                          weights, filename=filename)<|MERGE_RESOLUTION|>--- conflicted
+++ resolved
@@ -1,12 +1,7 @@
 """
-<<<<<<< HEAD
-Classes and functions that combines a SeismicGenerator and a ModelGenerator
-to produce a dataset on multiple GPUs. Used by the Dataset class (Dataset.py).
-=======
 Produce a dataset on multiple GPUs.
 
-Used by the `vrmslearn.Case.Case` class.
->>>>>>> 285b518d
+Used by the `vrmslearn.Dataset.Dataset` class.
 """
 
 import os
@@ -17,7 +12,6 @@
 
 from vrmslearn.VelocityModelGenerator import BaseModelGenerator
 from vrmslearn.SeismicGenerator import SeismicGenerator, Acquisition
-<<<<<<< HEAD
 from vrmslearn.GraphIO import GraphOutput, GraphInput
 from multiprocessing import Process, Queue
 from typing import Dict
@@ -25,40 +19,21 @@
 class DatasetGenerator:
     """
     Class to generate a complete dataset for geophysics learning.
-=======
-from vrmslearn.LabelGenerator import LabelGenerator
-
-
-# TODO Change seismic to forward with input a dict, making it agnotistic.
-class SampleGenerator:
-    """
-    Create one example.
-
-    First, generate models. Then, simulate the data.
->>>>>>> 285b518d
     """
 
     def __init__(self, model: BaseModelGenerator, acquire: Acquisition,
                  outputs: Dict[str, GraphOutput], inputs: Dict[str, GraphInput],
                  gpu: int = 0):
         """
-<<<<<<< HEAD
-        To generate a Dataset, we need several elements:
+        To generate a `Dataset`, we need several elements:
 
-        :param model: A BaseModelGenerator that can create the earth properties
+        :param model: A `BaseModelGenerator` that can create the earth properties
         :param acquire: An Acquisition object controlling the data creation
         :param outputs: A dict of GraphOutput that generate the labels of the
                         network from the generated data and earth properties
         :param inputs: A dict of GraphInput that generate the inputs of the
                        netowrk from the generated data.
-        :param gpu:    The gpu id to use for generating the data.
-=======
-        Create a `SeismicGenerator` object from arguments.
-
-        :param pars: Parameters for data and model creation.
-        :type pars: ModelParameters
-        :param gpu: The GPU id to use for data computations.
->>>>>>> 285b518d
+        :param gpu:    The GPU id to use for generating the data.
         """
         self.model = model
         self.outputs = outputs
@@ -85,7 +60,6 @@
 
         return inputs, labels, weights
 
-<<<<<<< HEAD
     def read(self, filename: str):
         """
         Read one example from hdf5 file.
@@ -97,9 +71,6 @@
                 labels: A dict {name: label}
                 weights: A dict {name: weight}
         """
-=======
-    def read(self, filename):
->>>>>>> 285b518d
         file = h5.File(filename, "r")
         inputs = {key: file[key][:] for key in self.inputs}
         labels = {key: file[key][:] for key in self.outputs}
@@ -110,26 +81,15 @@
 
     def write(self, exampleid, savedir, inputs, labels, weights, filename=None):
         """
-<<<<<<< HEAD
-        This method writes one example in the hdf5 format
+        Write one example in hdf5 format.
 
         @params:
-        exampleid (int):        The example id number
-        savedir (str)   :       A string containing the directory in which to
-                                save the example
-        inputs (dict)  :       Contains the graph inputs {name: input}
-        labels (dict)  :       Contains the graph labels {name: label}
-        weights (dict)  :      Contains the label weights {name: weight}
-        filename (str):      If provided, save the example in filename.
-=======
-        Write one example in hdf5 format.
->>>>>>> 285b518d
-
-        :param exampleid: The example id number.
-        :param savedir: The directory in which to save the example.
-        :param data: An array with the modeled seismic data.
-        :param labels: A List of arrays containing the labels.
-        :param filename: If provided, save the example as filename.
+        :param exampleid: The example id number
+        :param savedir The directory in which to save the example.
+        :param inputs: Contains the graph inputs {name: input}
+        :param labels: Contains the graph labels {name: label}
+        :param weights: Contains the label weights {name: weight}
+        :param filename: If provided, save the example in filename.
         """
         if filename is None:
             filename = os.path.join(savedir, "example_%d" % exampleid)
@@ -153,20 +113,11 @@
         """
         Create a dataset on multiple GPUs.
 
-<<<<<<< HEAD
-        @params:
-        savepath (str)   :     Path in which to create the dataset
-        nexamples (int):       Number of examples to generate
-        seed0 (int):           First seed of the first example in the dataset.
-                               Seeds are incremented by 1 at each example.
-        ngpu (int):            Number of available gpus for data creation
-=======
         :param savepath: Root path of the dataset.
         :param nexamples: Quantity of examples to generate.
         :param seed0: First seed of the first example in the dataset. Seeds are
                       incremented by 1 at each example.
         :param ngpu: Quantity of available GPUs for data creation.
->>>>>>> 285b518d
 
         """
         if not os.path.isdir(savepath):
@@ -201,19 +152,9 @@
         """
         Initialize a `DatasetGenerator` object.
 
-<<<<<<< HEAD
-        @params:
-        savepath (str)   :     Path in which to create the dataset
-        data_generator (DatasetGenerator): A DatasetGenerator object to create
-                                            examples
-        seeds (Queue):   A Queue containing the seeds of models to create
-=======
         :param savepath: Path at which to create the dataset.
-        :param sample_generator: A `SampleGenerator` object to create examples.
-        :type sample_generator: SampleGenerator
-        :param seeds: A Queue containing the seeds of models to generate.
-        :type seeds: Queue
->>>>>>> 285b518d
+        :param data_generator: A `DatasetGenerator` object to create examples.
+        :param seeds: A `Queue` containing the seeds of models to generate.
         """
         super().__init__()
 
@@ -225,7 +166,7 @@
 
     def run(self):
         """
-        Start the processes to generate data.
+        Start the process to generate data.
         """
         while not self.seeds.empty():
             try:
