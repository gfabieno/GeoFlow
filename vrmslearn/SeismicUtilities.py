--- conflicted
+++ resolved
@@ -240,7 +240,6 @@
                                tdelay, minoffset, identify_direct, tol=0.015,
                                window_width=0.2):
     """
-<<<<<<< HEAD
     Identify the arrival of primary reflections with `1`s.
 
     Valid for a flat layered model.
@@ -256,26 +255,6 @@
     :param identify_direct: Output an event of the direct arrival if True.
     :param tol: The minimum relative velocity change to consider a reflection.
     :param window_width: Time window width in percentage of peak_freq.
-=======
-    Generate an array with 1 at time of primary reflections for the minimum 
-    offset trace of a gather. Valid for a flat layered model.
-    
-    :param vp: A 1D array containing the Vp profile in depth
-    :param source_depth: Depth of the source (in m)
-    :param dh: Spatial grid size
-    :param nt: Number of time steps 
-    :param dt: Sampling interval (in s)
-    :param peak_freq: Peak frequency of the source
-    :param tdelay: Delay of the source
-    :param minoffset: Minimum offset of the gather
-    :param identify_direct: Output an event of the direct arrival if True
-    :param tol: The minimum relative velocity change to consider a reflection
-    :param window_width: time window width in percentage of peak_freq
-    
-    :return: A 2D array with nt elements with 1 at reflecion times 
-             +- window_width/peak_freq, 0 elsewhere
-    """
->>>>>>> ab30330d
 
     :return: A 2D array with `nt` elements with 1 at reflection times
              +- `window_width/peak_freq`, `0` elsewhere.
@@ -646,10 +625,6 @@
     den = np.convolve(den, weights, mode='same')
     return num / den
 
-<<<<<<< HEAD
-
-=======
->>>>>>> ab30330d
 def dispersion_curve(data, gx, dt, sx, minc=1000, maxc=5000):
     """
 
