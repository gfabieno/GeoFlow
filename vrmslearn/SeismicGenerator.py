#!/usr/bin/env python3
# -*- coding: utf-8 -*-
"""
A class to generate the labels (seismic data) with SeisCL. Requires SeisCL
python interface.
"""

import shutil
import os
import numpy as np
from SeisCL.SeisCL import SeisCL
from vrmslearn.SeismicUtilities import random_wavelet_generator
from vrmslearn.VelocityModelGenerator import BaseModelGenerator


class Acquisition:
    """
    This class contains all model parameters needed to model seismic data
    """

    def __init__(self, model: BaseModelGenerator):

        self.model = model
        # Whether free surface is turned on the top face.
        self.fs = False
        # Number of padding cells of absorbing boundary.
        self.Npad = 16
        # Number of times steps.
        self.NT = 2048
        # Time sampling for seismogram (in seconds).
        self.dt = 0.0009
        # Peak frequency of input wavelet (in Hertz).
        self.peak_freq = 10.0
        # Source wave function selection.
        self.wavefuns = [1]
        # Frequency of source peak_freq +- random(df).
        self.df = 2
        # Delay of the source.
        self.tdelay = 2.0 / (self.peak_freq - self.df)
        # Resampling of the shots time axis.
        self.resampling = 10
        # Depth of sources (m).
        self.source_depth = (self.Npad + 2) * model.dh
        # Depth of receivers (m).
        self.receiver_depth = (self.Npad + 2) * model.dh
        # Receiver interval in grid points.
        self.dg = 2
        # Source interval (in 2D).
        self.ds = 2
        # Minimum position of receivers (-1 = minimum of grid).
        self.gmin = None
        # Maximum position of receivers (-1 = maximum of grid).
        self.gmax = None
        self.minoffset = 0
        # Integer used by SeisCL for pressure source (100) or force in z (2)
        self.sourcetype = 100
        # Integer used by SeisCL indicating which type of recording (2: pressure
        # 1 velocities)
        self.rectype = 2

        self.singleshot = True

    def set_rec_src(self):
        """
        This methods outputs the src_pos and rec_pos arrays providing the
        sources and receiver positions for SeisCL. Override to change which data
        is modelled if needed.

        :return:
        src_pos, rec_pos (np.Array) Provides the source et receiver arrays
        """
        # Source and receiver positions.
        if self.singleshot:
            # Add just one source in the middle
            sx = np.arange(self.model.NX / 2,
                           1 + self.model.NX / 2) * self.model.dh
        else:
            # Compute several sources
            l1 = self.Npad + 1
            l2 = self.model.NX - self.Npad
            sx = np.arange(l1, l2, self.ds) * self.model.dh
        sz = np.full_like(sx, self.source_depth)
        sid = np.arange(0, sx.shape[0])

        src_pos = np.stack([sx,
                            np.zeros_like(sx),
                            sz,
                            sid,
                            np.full_like(sx, self.sourcetype)], axis=0)

        # Add receivers
        if self.gmin:
            gmin = self.gmin
        else:
            gmin = self.Npad
        if self.gmax:
            gmax = self.gmax
        else:
            gmax = self.model.NX - self.Npad

        gx0 = np.arange(gmin, gmax, self.dg) * self.model.dh
        gx = np.concatenate([gx0 for _ in sx], axis=0)
        gsid = np.concatenate([np.full_like(gx0, s) for s in sid], axis=0)
        gz = np.full_like(gx, self.receiver_depth)
        gid = np.arange(0, len(gx))

        rec_pos = np.stack([gx,
                            np.zeros_like(gx),
                            gz,
                            gsid,
                            gid,
                            np.full_like(gx, 2),
                            np.zeros_like(gx),
                            np.zeros_like(gx)], axis=0,)

        return src_pos, rec_pos

    def source_generator(self):
        return random_wavelet_generator(self.NT, self.dt, self.peak_freq,
                                        self.df, self.tdelay)


class SeismicGenerator(SeisCL):
    """
    Class to generate seismic data with SeisCL and output an example to build
    a seismic dataset for training.
    """

    def __init__(self, acquire: Acquisition, model: BaseModelGenerator,
                 workdir="workdir", gpu=0):
        """

        @params:
        acquire (Acquisition): Parameters for data creation
        model (VelocityModelGenerator): Model generator
        workdir (str): Working directory for SeisCL (must be unique for each
                       SeismicGenerator objects working in parallel)
        gpu (int): The GPU id on which to compute data.
        """
        super().__init__()

        self.acquire = acquire
        self.model = model
        # Remove old working directory and assign a new one.
        shutil.rmtree(self.workdir, ignore_errors=True)
        shutil.rmtree(workdir, ignore_errors=True)
        try:
            os.rmdir(self.workdir)
        except FileNotFoundError:
            pass
        try:
            os.rmdir(workdir)
        except FileNotFoundError:
            pass
        self.workdir = workdir

        # Assign constants for modeling with SeisCL.
        self.csts['N'] = np.array([model.NZ, model.NX])
        self.csts['ND'] = 2
<<<<<<< HEAD
        self.csts['dh'] = pars.dh  # Grid spacing
        self.csts['nab'] = pars.Npad  # Set padding cells
        self.csts['dt'] = pars.dt  # Time step size
        self.csts['NT'] = pars.NT  # Nb of time steps
        self.csts['f0'] = pars.peak_freq  # Source frequency
        self.csts['seisout'] = pars.rectype  # Output pressure
        self.csts['freesurf'] = int(pars.fs)  # Free surface
=======
        self.csts['dh'] = model.dh  # Grid spacing
        self.csts['nab'] = acquire.Npad  # Set padding cells
        self.csts['dt'] = acquire.dt  # Time step size
        self.csts['NT'] = acquire.NT  # Nb of time steps
        self.csts['f0'] = acquire.peak_freq  # Source frequency
        self.csts['seisout'] = acquire.rectype  # Output pressure
        self.csts['freesurf'] = int(acquire.fs)  # Free surface
>>>>>>> 5c80e948

        # Assign the GPU to SeisCL.
        nouse = np.arange(0, 16)
        nouse = nouse[nouse != gpu]
        self.csts['no_use_GPUs'] = nouse

        self.src_pos_all, self.rec_pos_all = acquire.set_rec_src()
        self.resampling = acquire.resampling

        self.wavelet_generator = acquire.source_generator()

    def compute_data(self, vp, vs, rho):
        """
        This method generates compute the data for a vp, vs and rho model.

        @params:
        workdir (str)   : A string containing the working direction of SeisCL

        @returns:
        vp (numpy.ndarray)  : Vp velocity
        vs (numpy.ndarray)  : Vs velocity
        rho (numpy.ndarray)  : Density

        @returns:
        data (numpy.ndarray):  The modeled data.
        """

        self.src_all = None  # Reset source to generate new random source.
        self.set_forward(self.src_pos_all[3, :],
                         {'vp': vp, 'vs': vs, 'rho': rho},
                         withgrad=False)
        self.execute()
        data = self.read_data()
        if self.csts['seisout'] == 2:
            data = data[0][::self.resampling, :]  # Resample data to reduce space.
        if self.csts['seisout'] == 1:
            data = data[1][::self.resampling, :]  # Resample data to reduce space.

        return data<|MERGE_RESOLUTION|>--- conflicted
+++ resolved
@@ -157,15 +157,6 @@
         # Assign constants for modeling with SeisCL.
         self.csts['N'] = np.array([model.NZ, model.NX])
         self.csts['ND'] = 2
-<<<<<<< HEAD
-        self.csts['dh'] = pars.dh  # Grid spacing
-        self.csts['nab'] = pars.Npad  # Set padding cells
-        self.csts['dt'] = pars.dt  # Time step size
-        self.csts['NT'] = pars.NT  # Nb of time steps
-        self.csts['f0'] = pars.peak_freq  # Source frequency
-        self.csts['seisout'] = pars.rectype  # Output pressure
-        self.csts['freesurf'] = int(pars.fs)  # Free surface
-=======
         self.csts['dh'] = model.dh  # Grid spacing
         self.csts['nab'] = acquire.Npad  # Set padding cells
         self.csts['dt'] = acquire.dt  # Time step size
@@ -173,7 +164,6 @@
         self.csts['f0'] = acquire.peak_freq  # Source frequency
         self.csts['seisout'] = acquire.rectype  # Output pressure
         self.csts['freesurf'] = int(acquire.fs)  # Free surface
->>>>>>> 5c80e948
 
         # Assign the GPU to SeisCL.
         nouse = np.arange(0, 16)
@@ -207,9 +197,6 @@
                          withgrad=False)
         self.execute()
         data = self.read_data()
-        if self.csts['seisout'] == 2:
-            data = data[0][::self.resampling, :]  # Resample data to reduce space.
-        if self.csts['seisout'] == 1:
-            data = data[1][::self.resampling, :]  # Resample data to reduce space.
+        data = data[0][::self.resampling, :]  # Resample data to reduce space.
 
         return data