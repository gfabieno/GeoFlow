import numpy as np
from matplotlib import pyplot as plt

from GeoFlow.SeismicGenerator import Acquisition
from GeoFlow.EarthModel import EarthModel
from GeoFlow.SeismicUtilities import (smooth_velocity_wavelength,
                                      generate_reflections_ttime,
                                      vdepth2time,
                                      calculate_vrms,
                                      random_noise,
                                      random_time_scaling,
                                      random_static,
                                      top_mute,
                                      mute_nearoffset,
                                      sortcmp,
                                      dispersion_curve)


class GraphOutput:
    """
    Generate the output, label and weight of a network.

    :param naxes: The quantity of figures required by this output.
    :type naxes: int
    """
    name = "Baseoutput"
    naxes = 1

    def __init__(self, model: EarthModel, acquire: Acquisition):
        """
        Define the input data format, as implied by `model` and `acquire`.

        Additional attributes that control how an output is generated can be
        defined here.

        :param acquire: An `Acquisition` object describing seismic acquisition.
        :type acquire: Acquisition
        :param model: A `VelocityModelGenerator` describing model creation.
        :type model: EarthModel
        """
        self.acquire = acquire
        self.model = model

    def plot(self, data, axs=[None], cmap=plt.get_cmap('hot'), vmin=0,
             vmax=1, clip=1, ims=[None]):
        """
        Plot the output.

        :param data: The data to plot.
        :param axs: The axes on which to plot.
        :param cmap: The colormap.
        :param vmin: Minimum value of the colormap. If None, defaults to
                     `-clip * np.amax(data)`.
        :param vmax: Maximum value of the colormap. If None, defaults to
                     `clip * np.amax(data)`.
        :param clip: Clipping of the data.
        :param ims: If provided, the images' data is updated.

        :return: Return values of each `ax.imshow`.
        """
        if vmax is None:
            vmax = np.amax(data) * clip
        if vmin is None:
            vmin = -vmax

        data = np.reshape(data, [data.shape[0], -1])
        for i, (im, ax) in enumerate(zip(ims, axs)):
            if im is None:
                ims[i] = ax.imshow(data,
                                   interpolation='bilinear',
                                   cmap=cmap,
                                   vmin=vmin, vmax=vmax,
                                   aspect='auto')
                ax.set_title("Output: %s" % self.name,
                             fontsize=16, fontweight='bold')
                _ = ax.get_position().get_points().flatten()
                plt.colorbar(ims[i], ax=ax)
            else:
                im.set_array(data)

        return ims

    def generate(self, props):
        """
        Output the labels and weights from a dict of earth properties.

        :param props: A dictionary of properties' name-values pairs.

        :return:
            labels: An array of labels.
            weights: An array of weights. When computing the loss, the outputs
                     and labels are multiplied by weight.
        """
        raise NotImplementedError

    def preprocess(self, label, weight):
        """
        Preprocess the data and labels before feeding it to the network.

        :param labels: An array containing the labels.
        :param weights: An array containing the weight. When computing the
                        loss, the outputs and labels are multiplied by weight.

        :return:
            data: The preprocessed data ready to be fed to the network.
        """
        raise NotImplementedError

    def postprocess(self, label):
        """
        Postprocess the outputs.

        :param label: The output to postprocess.

        :return:
            labels: The preprocessed output.
        """
        raise NotImplementedError


class Reftime(GraphOutput):
    name = "ref"

    def __init__(self, model: EarthModel, acquire: Acquisition):
        super().__init__(model, acquire)
        self.identify_direct = False
        self.train_on_shots = False

    def generate(self, props):
        vp, vs, rho = props["vp"], props["vs"], props["rho"]
        refs = np.zeros((self.acquire.NT, vp.shape[1]))
        for ii in range(vp.shape[1]):
            refs[:, ii] = generate_reflections_ttime(vp[:, ii],
                                                     self.acquire.source_depth,
                                                     self.model.dh,
                                                     self.acquire.NT,
                                                     self.acquire.dt,
                                                     self.acquire.peak_freq,
                                                     self.acquire.tdelay,
                                                     self.acquire.minoffset,
                                                     self.identify_direct)
        refs = refs[::self.acquire.resampling, :]
        return refs, refs * 0 + 1

    def preprocess(self, label, weight):
        src_pos_all, rec_pos_all = self.acquire.set_rec_src()
        if not self.train_on_shots:
            data, datapos = sortcmp(None, src_pos_all, rec_pos_all)
        else:
            datapos = src_pos_all[0, :]
        # Resample labels in x to correspond to data position.
        x = np.arange(0, self.model.NX) * self.model.dh
        ind1 = np.argmax(x >= datapos[0])
        ind2 = -np.argmax(x[::-1] <= datapos[-1])

        label = label[:, ind1:ind2:self.acquire.ds]
        weight = weight[:, ind1:ind2:self.acquire.ds]

        return label, weight

    def postprocess(self, label):
        if len(label.shape) > 2:
            label = np.argmax(label, axis=2)

        return label


class Vrms(Reftime):
    name = "vrms"

    def generate(self, props):
        vp, vs, rho = props["vp"], props["vs"], props["rho"]
        vrms = np.zeros((self.acquire.NT, vp.shape[1]))
        for ii in range(vp.shape[1]):
            vrms[:, ii] = calculate_vrms(vp[:, ii],
                                         self.model.dh,
                                         self.acquire.Npad,
                                         self.acquire.NT,
                                         self.acquire.dt,
                                         self.acquire.tdelay,
                                         self.acquire.source_depth)

        vrms = vrms[::self.acquire.resampling, :]

        refs = np.zeros((self.acquire.NT, vp.shape[1]))
        for ii in range(vp.shape[1]):
            refs[:, ii] = generate_reflections_ttime(vp[:, ii],
                                                     self.acquire.source_depth,
                                                     self.model.dh,
                                                     self.acquire.NT,
                                                     self.acquire.dt,
                                                     self.acquire.peak_freq,
                                                     self.acquire.tdelay,
                                                     self.acquire.minoffset,
                                                     self.identify_direct)
        refs = refs[::self.acquire.resampling, :]
        tweights = vrms * 0 + 1
        for ii in range(vp.shape[1]):
            i_t = np.argwhere(refs[:, ii] > 0.1).flatten()[-1]
            tweights[i_t:, ii] = 0

        return vrms, tweights

    def preprocess(self, label, weight):
        label, weight = super().preprocess(label, weight)
        vmin, vmax = self.model.properties["vp"]
        label = (label - vmin) / (vmax - vmin)
        return label, weight

    def postprocess(self, label):
        vmin, vmax = self.model.properties["vp"]
        return label * (vmax - vmin) + vmin


class Vint(Vrms):
    name = "vint"

    def generate(self, props):
        vp, vs, rho = props["vp"], props["vs"], props["rho"]
        vint = np.zeros((self.acquire.NT, vp.shape[1]))
        z0 = int(self.acquire.source_depth / self.model.dh)
        t = np.arange(0, self.acquire.NT, 1) * self.acquire.dt
        for ii in range(vp.shape[1]):
            vint[:, ii] = vdepth2time(vp[z0:, ii], self.model.dh, t,
                                      t0=self.acquire.tdelay)
        vint = vint[::self.acquire.resampling, :]

        refs = np.zeros((self.acquire.NT, vp.shape[1]))
        for ii in range(vp.shape[1]):
            refs[:, ii] = generate_reflections_ttime(vp[:, ii],
                                                     self.acquire.source_depth,
                                                     self.model.dh,
                                                     self.acquire.NT,
                                                     self.acquire.dt,
                                                     self.acquire.peak_freq,
                                                     self.acquire.tdelay,
                                                     self.acquire.minoffset,
                                                     self.identify_direct)
        refs = refs[::self.acquire.resampling, :]
        tweights = vint * 0 + 1
        for ii in range(vp.shape[1]):
            i_t = np.argwhere(refs[:, ii] > 0.1).flatten()[-1]
            tweights[i_t:, ii] = 0

        return vint, tweights


class Vdepth(Vrms):
    name = "vdepth"

    def __init__(self, model: EarthModel, acquire: Acquisition):
        super().__init__(model, acquire)
        self.train_on_shots = False
        self.model_smooth_t = 0
        self.model_smooth_x = 0

    def generate(self, props):
        vp, vs, rho = props["vp"], props["vs"], props["rho"]
        z0 = int(self.acquire.source_depth / self.model.dh)
        refs = np.zeros((self.acquire.NT, vp.shape[1]))
        for ii in range(vp.shape[1]):
            refs[:, ii] = generate_reflections_ttime(vp[:, ii],
                                                     self.acquire.source_depth,
                                                     self.model.dh,
                                                     self.acquire.NT,
                                                     self.acquire.dt,
                                                     self.acquire.peak_freq,
                                                     self.acquire.tdelay,
                                                     self.acquire.minoffset,
                                                     self.identify_direct)
        refs = refs[::self.acquire.resampling, :]
        dweights = 2 * np.cumsum(self.model.dh / vp,
                                 axis=0) + self.acquire.tdelay
        dweights = dweights - 2 * np.sum(self.model.dh / vp[:z0, :], axis=0)
        for ii in range(vp.shape[1]):
            i_t = np.argwhere(refs[:, ii] > 0.1).flatten()[-1]
            threshold = i_t * self.acquire.dt * self.acquire.resampling
            mask = dweights[:, ii] >= threshold
            dweights[mask, ii] = 0
            dweights[dweights[:, ii] != 0, ii] = 1

        return vp, dweights

    def preprocess(self, label, weight):
        # Smooth the velocity model.
        if self.model_smooth_x != 0 or self.model_smooth_t != 0:
            label = smooth_velocity_wavelength(label,
                                               self.model.dh,
                                               self.model_smooth_t,
                                               self.model_smooth_x)

        label, weight = super().preprocess(label, weight)
        # We can predict velocities under the source and receiver arrays only.
        sz = int(self.acquire.source_depth / self.model.dh)
        label = label[sz:, :]
        weight = weight[sz:, :]

        return label, weight


class Vsdepth(Reftime):
    name = "vsdepth"

    def generate(self, props):
        vp, vs, rho = props["vp"], props["vs"], props["rho"]
        return vs, vs * 0 + 1

    def preprocess(self, label, weight):
        # TODO find a way to get vs min and max
        # label, weight = super().preprocess(label, weight)
        indx = int(label.shape[1]//2)
        label = label[:, indx]
        weight = weight[:, indx]
        vmin, vmax = self.model.properties["vs"]
        label = (label - vmin) / (vmax - vmin)
        return label, weight

    def postprocess(self, label):
        vmin, vmax = self.model.properties["vs"]
        return label * (vmax - vmin) + vmin

class Vpdepth(Vdepth):
    name = "vpdepth"

    def preprocess(self, label, weight):
        indx = int(label.shape[1]//2)
        label = label[:,indx]
        weight = weight[:,indx]
        vmin, vmax = self.model.properties["vp"]
        label = (label-vmin) / (vmax - vmin)
        return label, weight


class GraphInput:
    name = "BaseInput"
    naxes = 1

    def __init__(self, acquire: Acquisition, model: EarthModel):
        self.acquire = acquire
        self.model = model

    def plot(self, data, axs, cmap=plt.get_cmap('Greys'), vmin=None, vmax=None,
             clip=0.1, ims=[None]):
        """
        Plot this input using default values.

        :param data: The data to plot.
        :param axs: The axes on which to plot.
        :param cmap: The colormap.
        :param vmin: Minimum value of the colormap. If None, defaults to
                     `-clip * np.amax(data)`.
        :param vmax: Maximum value of the colormap. If None, defaults to
                     `clip * np.amax(data)`.
        :param clip: Clipping of the data.
        :param ims: If provided, the images' data is updated.

        :return: Return values of each `ax.imshow`.
        """
        if vmax is None:
            vmax = np.amax(data) * clip
        if vmin is None:
            vmin = -vmax

        data = np.reshape(data, [data.shape[0], -1])
        for i, (im, ax) in enumerate(zip(ims, axs)):
            if im is None:
                ims[i] = ax.imshow(data,
                                   interpolation='bilinear',
                                   cmap=cmap,
                                   vmin=vmin, vmax=vmax,
                                   aspect='auto')
                ax.set_title("Input: %s" % self.name,
                             fontsize=16, fontweight='bold')
            else:
                im.set_array(data)

        return ims

    def generate(self, data):
        """
        Compute the graph input from the modeled data to be saved on disk.
        """
        return data

    def preprocess(self, data, labels):
        """
        Preprocess the data before feeding it to the network.

        :param data: The input data.
        :param labels: A dictionary of labels' name-value pairs.

        :param data: The preprocessed data ready to be fed to the network.
       """
        return data


class ShotGather(GraphInput):
    name = "shotgather"

    def __init__(self,
                 acquire: Acquisition,
                 model: EarthModel,
                 train_on_shots: bool = False,
                 mute_dir: bool = False,
                 random_static: bool = False,
                 random_static_max: int = 2,
                 random_noise: bool = False,
                 random_noise_max: float = 0.1,
                 mute_nearoffset: bool = False,
                 mute_nearoffset_max: float = 10,
                 random_time_scaling: bool = False):
        """
        Define parameters controlling the preprocessing.

        :param acquire: An `Acquisition` object controlling data creation.
        :param model: A `EarthModel` object.
        :param train_on_shots: If true, the data is in shots order, else, it
                               is sorted by CMP.
        :param mute_dir: If true, mute direct arrival.
        :param random_static: If true, apply random static to the data.
        :param random_static_max: Maximum static in nb of samples.
        :param random_noise: If true, add random noise to the data.
        :param random_noise_max: Maximum noise relative to data maximum.
        :param mute_nearoffset: If true, mute random near offset traces.
        :param mute_nearoffset_max: Maximum offset that can be mutes.
        :param random_time_scaling: If true, apply a random gain in time.
        """
        self.acquire = acquire
        self.model = model
        self.train_on_shots = train_on_shots
        self.mute_dir = mute_dir
        self.random_static = random_static
        self.random_static_max = random_static_max
        self.random_noise = random_noise
        self.random_noise_max = random_noise_max
        self.mute_nearoffset = mute_nearoffset
        self.mute_nearoffset_max = mute_nearoffset_max
        self.random_time_scaling = random_time_scaling

    @property
    def is_1d(self):
        return self.acquire.singleshot

    @property
    def naxes(self):
        return 1 if self.is_1d else 2

    def plot(self, data, axs, cmap=plt.get_cmap('Greys'), vmin=None, vmax=None,
             clip=0.05, ims=None):
        if self.is_1d:
            return super().plot(data, axs, cmap, vmin, vmax, clip, ims)
        else:
            first_shot_gather = data[:, :, 0]
            [first_shot_gather] = super().plot(first_shot_gather, [axs[0]],
                                               cmap, vmin, vmax, clip,
                                               [ims[0]])

            src_pos, rec_pos = self.acquire.set_rec_src()
            offset = [np.abs(rec_pos[0, ii] - src_pos[0, rec_pos[3, ii]])
                      for ii in range(rec_pos.shape[1])]
            minoffset = np.min(offset) + np.abs(rec_pos[0, 0]-rec_pos[0, 1])/2
            zero_offset_gather = np.transpose(data, axes=[0, 2, 1, 3])
            zero_offset_gather = np.reshape(zero_offset_gather, [data.shape[0], -1])
            zero_offset_gather = zero_offset_gather[:, offset < minoffset]
            [zero_offset_gather] = super().plot(zero_offset_gather, [axs[1]],
                                                cmap, vmin, vmax, clip,
                                                [ims[1]])

            return first_shot_gather, zero_offset_gather

    def preprocess(self, data, labels):
        # Add random noises to the data.
        if self.random_time_scaling:
            dt = self.acquire.dt * self.acquire.resampling
            data = random_time_scaling(data, dt)
        if self.mute_dir:
            vp = labels["vdepth"]
            wind_length = int(2 / self.acquire.peak_freq / self.acquire.dt
                              / self.acquire.resampling)
            s, r = self.acquire.set_rec_src()
            offsets = [r[0, ii] - s[0, r[3, ii]] for ii in range(r.shape[1])]
            data = top_mute(data, vp[0], wind_length, offsets,
                            self.acquire.dt * self.acquire.resampling,
                            self.acquire.tdelay)
        if self.random_static:
            data = random_static(data, self.random_static_max)
        if self.random_noise:
            data = random_noise(data, self.random_noise_max)
        if self.mute_nearoffset:
            data = mute_nearoffset(data, self.mute_nearoffset_max)

        src_pos_all, rec_pos_all = self.acquire.set_rec_src()
        if not self.train_on_shots:
            data, datapos = sortcmp(data, src_pos_all, rec_pos_all)
        else:
            data = np.reshape(data, [data.shape[0], src_pos_all.shape[1], -1])
            data = data.swapaxes(1, 2)

        data = np.expand_dims(data, axis=-1)

<<<<<<< HEAD
        return data


class Dispersion(GraphInput):
    name = "dispersion"

    def __init__(self, acquire: Acquisition, model: EarthModel, cmax, cmin):
        self.acquire = acquire
        self.model = model
        self.cmax, self.cmin = cmax, cmin

    def generate(self, data):
        src_pos, rec_pos = self.acquire.set_rec_src()
        dt = self.acquire.dt * self.acquire.resampling
        d, fr, c = dispersion_curve(data, rec_pos[0], dt, src_pos[0, 0],
                                    minc=self.cmax, maxc=self.cmin)
        f = fr.reshape(fr.size)
        mask = (f > 0) & (f < 100)
        d = d[:, mask]
        d = abs(d)
        d = (d-d.min()) / (d.max()-d.min())
        return d

    def preprocess(self, data, labels):
        src_pos_all, rec_pos_all = self.acquire.set_rec_src()
        data = np.reshape(data, [data.shape[0], src_pos_all.shape[1], -1])
        data = data.swapaxes(1, 2)
        data = np.expand_dims(data, axis=-1)
        return data

    def plot(self, *args, **kwargs):
        kwargs["clip"] = 1.0
        kwargs["cmap"] = plt.get_cmap('hot')
        return super().plot(*args, **kwargs)
=======
        eps = np.finfo(np.float32).eps
        trace_rms = np.sqrt(np.sum(data**2, axis=0, keepdims=True))
        data /= trace_rms + eps
        shot_max = np.amax(data, axis=(0, 1), keepdims=True)
        data /= shot_max + eps

        return data
>>>>>>> db86d136
<|MERGE_RESOLUTION|>--- conflicted
+++ resolved
@@ -498,7 +498,12 @@
 
         data = np.expand_dims(data, axis=-1)
 
-<<<<<<< HEAD
+        eps = np.finfo(np.float32).eps
+        trace_rms = np.sqrt(np.sum(data**2, axis=0, keepdims=True))
+        data /= trace_rms + eps
+        shot_max = np.amax(data, axis=(0, 1), keepdims=True)
+        data /= shot_max + eps
+
         return data
 
 
@@ -532,13 +537,4 @@
     def plot(self, *args, **kwargs):
         kwargs["clip"] = 1.0
         kwargs["cmap"] = plt.get_cmap('hot')
-        return super().plot(*args, **kwargs)
-=======
-        eps = np.finfo(np.float32).eps
-        trace_rms = np.sqrt(np.sum(data**2, axis=0, keepdims=True))
-        data /= trace_rms + eps
-        shot_max = np.amax(data, axis=(0, 1), keepdims=True)
-        data /= shot_max + eps
-
-        return data
->>>>>>> db86d136
+        return super().plot(*args, **kwargs)