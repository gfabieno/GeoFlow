--- conflicted
+++ resolved
@@ -3,13 +3,10 @@
 """
 
 import numpy as np
-<<<<<<< HEAD
-=======
 import tensorflow as tf
 from tensorflow.keras import Model
 from tensorflow.keras.layers import Input
 from tensorflow.keras.backend import sum as reduce_sum, cumsum, arange
->>>>>>> db86d136
 from scipy.signal import convolve2d
 from scipy.interpolate import interp1d
 from scipy.ndimage.filters import gaussian_filter
@@ -670,14 +667,9 @@
     x = np.reshape(x, [1, -1])
     for i in range(len(c)):
         delta = 2 * np.pi * freq * x / c[i]
-<<<<<<< HEAD
         a2[:, i] = np.sum(np.exp(1j*delta) * data_fft, axis=1)
     a = np.transpose(a2)
     return a, freq, c
-=======
-        A2[:, i] = np.sum(np.exp(1j*delta) * data_fft_norm, axis=1)
-    A = np.transpose(A2)
-    return A, freq, c
 
 
 def interp_nearest(x, x_ref, y_ref, axis=0):
@@ -712,5 +704,4 @@
     y = tf.reshape(y, [-1, *y_ref.shape[1:]])
 
     y = tf.transpose(y, permutation)
-    return y
->>>>>>> db86d136
+    return y