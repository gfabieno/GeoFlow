--- conflicted
+++ resolved
@@ -76,13 +76,6 @@
         sz = np.full_like(sx, pars.source_depth)
         sid = np.arange(0, sx.shape[0])
 
-<<<<<<< HEAD
-        self.src_pos_all = np.stack([sx,
-                                     np.zeros_like(sx),
-                                     sz,
-                                     sid,
-                                     np.full_like(sx, pars.sourcetype)], axis=0)
-=======
         self.src_pos_all = np.stack(
             [
                 sx,
@@ -93,7 +86,6 @@
             ],
             axis=0,
         )
->>>>>>> 30e9a372
         self.resampling = pars.resampling
 
         # Add receivers
@@ -112,22 +104,6 @@
         gz = np.full_like(gx, pars.receiver_depth)
         gid = np.arange(0, len(gx))
 
-<<<<<<< HEAD
-        self.rec_pos_all = np.stack([gx,
-                                   np.zeros_like(gx),
-                                   gz,
-                                   gsid,
-                                   gid,
-                                   np.full_like(gx, 2),
-                                   np.zeros_like(gx),
-                                   np.zeros_like(gx)], axis=0)
-
-        self.wavelet_generator = random_wavelet_generator(pars.NT,
-                                                          pars.dt,
-                                                          pars.peak_freq,
-                                                          pars.df,
-                                                          pars.tdelay)
-=======
         self.rec_pos_all = np.stack(
             [
                 gx,
@@ -149,7 +125,6 @@
             pars.df,
             pars.tdelay,
         )
->>>>>>> 30e9a372
 
     def compute_data(self, vp, vs, rho):
         """
