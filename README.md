--- conflicted
+++ resolved
@@ -1,183 +1,96 @@
-<<<<<<< HEAD
-[![DOI](https://zenodo.org/badge/DOI/10.5281/zenodo.3492115.svg)](https://doi.org/10.5281/zenodo.3492115)
-
-# 2D Velocity estimation using neural-networks
-
-Repository to build a neural network for 2D velocity model prediction from
-seismic data.
-
-## Contributing
-
-This repository is organized in the following fashion. From highest level to
-lowest:
-
-*   The file [Case2Dtest.py](main.py) shows an example of how to generate
-a training set, and train a NN with it. This is the starting point.
-*   A neural network is defined in [RCNN2D.py](vrmslearn/RCNN2D.py).
-This class builds the NN and the loss. It is used in [Case2Dtest.py](main.py).
-To build a new network, a child class can be defined from `RCNN2D`.
-*   To help with training, a class [Trainer](vrmslearn/Trainer.py) is provided.
-It needs a Case class and a `RCNN2D`-like class as input.
-*   The file [Case_define.py](Case_define.py) is where different cases are
-defined.
-*  A `Case` is implemented with the [Case](vrmslearn/Case.py) class. It provides an
-interface to generate 2D velocity models and model the seismic data with
-fixed parameters.
-*   The `Case` class contains the method `set_case`. A new case can be defined 
-by defining a child class from the `Case` base class and overriding `set_case`.
-This method needs to return three objects based on three classes
-    *  [BaseModelGenerator](vrmslearn/BaseModelGenerator.py). This class allows
-    to generate a random model. It is based the ModGen library available upon
-    request. Different model generator can be defined from this case (see 
-    [MarineModelGenerator](vrmslearn/BaseModelGenerator.py)).
-    *   [Acquisition](vrmslearn/SeismicGenerator.py) defines all the parameters 
-    for the creation of the seismic data by SeisCL. In particular, override the 
-    method `set_rec_src` to define a different acquisition setup.
-    * [LabelGenerator](vrmslearn/LabelGenerator.py) is a class that generate the
-    labels from the model and acquires objects. 
-
-
-## Installation
-
-IMPORTANT: USE THE LATEST SEISCL VERSION ON THE DEVEL BRANCH!
-
-
-You should clone this repository
-
-    git clone https://github.com/gfabieno/SeisCL.git
-
-#### a) Use Docker (easiest)
-
-We provide a Docker image that contains all necessary python libraries like Tensorflow
-and the seismic modeling code SeisCL.
-
-You first need to install the Docker Engine, following the instructions [here](https://docs.docker.com/install/).
-To use GPUs, you also need to install the [Nvidia docker](https://github.com/NVIDIA/nvidia-docker).
-For the later to work, Nvidia drivers should be installed.
-Then, when in the project repository, build the docker image as follows:
-
-    docker build -t seisai:v0
-
-You can then launch any of the python scripts in this repo as follows:
-
-    docker run --gpus all -it\
-               -v `pwd`:`pwd` -w `pwd` \
-               --user $(id -u):$(id -g) \
-               seisai:v0 Case_article.py --logdir=./Case_article
-
-This makes accessible all gpus (`--gpus all`), mounting the current directory to a
-to the same path in the docker (second line), running the docker as the current user
-(for file permission), and runs the script `Case_article.py`.
-
-#### b) Install all requirements
-
-It is recommended to create a new virtual environment for this project with Python3.
-The main python requirements are:
-*   [tensorflow](https://www.tensorflow.org). This project was tested with versions 1.8 to 1.15.
-The preferred method of installation is through pip, but many options are available.
-*  [SeisCL](https://github.com/gfabieno/SeisCL). Follow the instruction in the README of
-the SeisCL repository. Preferred compiling options for this project are api=opencl (use
-OpenCL, which is faster than CUDA for small models) and nompi=1, because no MPI parallelization is required.
-Be sure to install SeisCL's python wrapper.
-
-Once SeisCL is installed, you can install all other python requirements with
-
-    pip install -r requirements.txt
-=======
-[![DOI](https://zenodo.org/badge/DOI/10.5281/zenodo.3492115.svg)](https://doi.org/10.5281/zenodo.3492115)
-
-# 2D Velocity estimation using neural-networks
-
-Repository to build a neural network for 2D velocity model prediction from
-seismic data.
-
-## Contributing
-
-This repository is organized in the following fashion. From highest level to
-lowest:
-
-*   The file [Dataset2Dtest.py](main.py) shows an example of how to generate
-a training set, and train a NN with it. This is the starting point.
-*   A neural network is defined in [RCNN2D.py](GeoFlow/RCNN2D.py).
-This class builds the NN and the loss. It is used in [Dataset2Dtest.py](main.py).
-To build a new network, a child class can be defined from `RCNN2D`.
-*   To help with training, a class [Trainer](GeoFlow/Trainer.py) is provided.
-It needs a GeoDataset class and a `RCNN2D`-like class as input.
-*   The file [Dataset_define.py](Dataset_define.py) is where different Datasets are
-defined.
-*  A `GeoDataset` is implemented with the [GeoDataset](GeoFlow/GeoDataset.py) class. It provides an
-interface to generate 2D velocity models and model the seismic data with
-fixed parameters.
-*   The `GeoDataset` class contains the method `set_dataset`. A new GeoDataset can be defined 
-by defining a child class from the `GeoDataset` base class and overriding `set_dataset`.
-This method needs to return three objects based on three classes
-    *  [EarthModel](GeoFlow/BaseModelGenerator.py). This class allows
-    to generate a random model. It is based the ModGen library available upon
-    request. Different model generator can be defined from this case (see
-    [MarineModel](GeoFlow/BaseModelGenerator.py)).
-    *   [Acquisition](GeoFlow/SeismicGenerator.py) defines all the parameters
-    for the creation of the seismic data by SeisCL. In particular, override the
-    method `set_rec_src` to define a different acquisition setup.
-    * [OutputGenerator](GeoFlow/GraphIO.py) is a class that generate the
-    labels from the model and acquires objects. 
-
-
-#### Style guide
-
-Code style should follow PEP 8. Hanging indents should be at the same level as
-the opening parenthesis, bracket or brace, as in:
-```
-parser.add_argument("--case",
-                    type=str,
-                    default="Case1Dsmall",
-                    help="Name of the case from `Cases_define` to use")
-```
-Identifiers must be descriptive and short enough to maintain ease-of-use.
-
-## Installation
-
-IMPORTANT: USE THE LATEST SEISCL VERSION ON THE DEVEL BRANCH!
-
-
-You should clone this repository
-
-    git clone https://github.com/gfabieno/SeisCL.git
-
-#### a) Use Docker (easiest)
-
-We provide a Docker image that contains all necessary python libraries like Tensorflow
-and the seismic modeling code SeisCL.
-
-You first need to install the Docker Engine, following the instructions [here](https://docs.docker.com/install/).
-To use GPUs, you also need to install the [Nvidia docker](https://github.com/NVIDIA/nvidia-docker).
-For the later to work, Nvidia drivers should be installed.
-Then, when in the project repository, build the docker image as follows:
-
-    docker build -t seisai:v0
-
-You can then launch any of the python scripts in this repo as follows:
-
-    docker run --gpus all -it\
-               -v `pwd`:`pwd` -w `pwd` \
-               --user $(id -u):$(id -g) \
-               seisai:v0 Case_article.py --logdir=./Case_article
-
-This makes accessible all gpus (`--gpus all`), mounting the current directory to a
-to the same path in the docker (second line), running the docker as the current user
-(for file permission), and runs the script `Case_article.py`.
-
-#### b) Install all requirements
-
-It is recommended to create a new virtual environment for this project with Python3.
-The main python requirements are:
-*   [tensorflow](https://www.tensorflow.org). This project was tested with versions 1.8 to 1.15.
-The preferred method of installation is through pip, but many options are available.
-*  [SeisCL](https://github.com/gfabieno/SeisCL). Follow the instruction in the README of
-the SeisCL repository. Preferred compiling options for this project are api=opencl (use
-OpenCL, which is faster than CUDA for small models) and nompi=1, because no MPI parallelization is required.
-Be sure to install SeisCL's python wrapper.
-
-Once SeisCL is installed, you can install all other python requirements with
-
-    pip install -r requirements.txt
->>>>>>> 4cee8e81
+[![DOI](https://zenodo.org/badge/DOI/10.5281/zenodo.3492115.svg)](https://doi.org/10.5281/zenodo.3492115)
+
+# 2D Velocity estimation using neural-networks
+
+Repository to build a neural network for 2D velocity model prediction from
+seismic data.
+
+## Contributing
+
+This repository is organized in the following fashion. From highest level to
+lowest:
+
+*   The file [Dataset2Dtest.py](main.py) shows an example of how to generate
+a training set, and train a NN with it. This is the starting point.
+*   A neural network is defined in [RCNN2D.py](GeoFlow/RCNN2D.py).
+This class builds the NN and the loss. It is used in [Dataset2Dtest.py](main.py).
+To build a new network, a child class can be defined from `RCNN2D`.
+*   To help with training, a class [Trainer](GeoFlow/Trainer.py) is provided.
+It needs a GeoDataset class and a `RCNN2D`-like class as input.
+*   The file [Dataset_define.py](Dataset_define.py) is where different Datasets are
+defined.
+*  A `GeoDataset` is implemented with the [GeoDataset](GeoFlow/GeoDataset.py) class. It provides an
+interface to generate 2D velocity models and model the seismic data with
+fixed parameters.
+*   The `GeoDataset` class contains the method `set_dataset`. A new GeoDataset can be defined 
+by defining a child class from the `GeoDataset` base class and overriding `set_dataset`.
+This method needs to return three objects based on three classes
+    *  [EarthModel](GeoFlow/BaseModelGenerator.py). This class allows
+    to generate a random model. It is based the ModGen library available upon
+    request. Different model generator can be defined from this case (see
+    [MarineModel](GeoFlow/BaseModelGenerator.py)).
+    *   [Acquisition](GeoFlow/SeismicGenerator.py) defines all the parameters
+    for the creation of the seismic data by SeisCL. In particular, override the
+    method `set_rec_src` to define a different acquisition setup.
+    * [OutputGenerator](GeoFlow/GraphIO.py) is a class that generate the
+    labels from the model and acquires objects. 
+
+
+#### Style guide
+
+Code style should follow PEP 8. Hanging indents should be at the same level as
+the opening parenthesis, bracket or brace, as in:
+```
+parser.add_argument("--case",
+                    type=str,
+                    default="Case1Dsmall",
+                    help="Name of the case from `Cases_define` to use")
+```
+Identifiers must be descriptive and short enough to maintain ease-of-use.
+
+## Installation
+
+IMPORTANT: USE THE LATEST SEISCL VERSION ON THE DEVEL BRANCH!
+
+
+You should clone this repository
+
+    git clone https://github.com/gfabieno/SeisCL.git
+
+#### a) Use Docker (easiest)
+
+We provide a Docker image that contains all necessary python libraries like Tensorflow
+and the seismic modeling code SeisCL.
+
+You first need to install the Docker Engine, following the instructions [here](https://docs.docker.com/install/).
+To use GPUs, you also need to install the [Nvidia docker](https://github.com/NVIDIA/nvidia-docker).
+For the later to work, Nvidia drivers should be installed.
+Then, when in the project repository, build the docker image as follows:
+
+    docker build -t seisai:v0
+
+You can then launch any of the python scripts in this repo as follows:
+
+    docker run --gpus all -it\
+               -v `pwd`:`pwd` -w `pwd` \
+               --user $(id -u):$(id -g) \
+               seisai:v0 Case_article.py --logdir=./Case_article
+
+This makes accessible all gpus (`--gpus all`), mounting the current directory to a
+to the same path in the docker (second line), running the docker as the current user
+(for file permission), and runs the script `Case_article.py`.
+
+#### b) Install all requirements
+
+It is recommended to create a new virtual environment for this project with Python3.
+The main python requirements are:
+*   [tensorflow](https://www.tensorflow.org). This project was tested with versions 1.8 to 1.15.
+The preferred method of installation is through pip, but many options are available.
+*  [SeisCL](https://github.com/gfabieno/SeisCL). Follow the instruction in the README of
+the SeisCL repository. Preferred compiling options for this project are api=opencl (use
+OpenCL, which is faster than CUDA for small models) and nompi=1, because no MPI parallelization is required.
+Be sure to install SeisCL's python wrapper.
+
+Once SeisCL is installed, you can install all other python requirements with
+
+    pip install -r requirements.txt